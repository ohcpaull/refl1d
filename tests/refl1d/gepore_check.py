from os.path import join as joinpath, dirname, exists
import tempfile
import os

import numpy as np
from numpy import radians

from bumps.util import pushdir
from refl1d.reflectivity import magnetic_amplitude as refl

H2K = 2.91451e-5
B2SLD = 2.31929e-06

def Rplot(Qz, R, format):
    import pylab
    pylab.hold(True)
    for name,xs in zip(('--','+-','-+','++'),R):
        Rxs = abs(xs)**2
        if (Rxs>1e-8).any():
            pylab.semilogy(Qz, Rxs, format, label=name)
    pylab.legend()
    
def rplot(Qz, R, format):
    import pylab
    pylab.hold(True)
    pylab.figure()
    for name,xs in zip(('++','+-','-+','--'),R):
        rr = xs.real
        if (rr>1e-8).any():
            pylab.plot(Qz, rr, format, label=name + 'r')
    pylab.legend()
    pylab.figure()
    for name,xs in zip(('++','+-','-+','--'),R):
        ri = xs.imag
        if (ri>1e-8).any():
            pylab.plot(Qz, ri, format, label=name + 'i')
    pylab.legend()
    
    pylab.figure()
    for name,xs in zip(('++','+-','-+','--'),R):
        phi = np.arctan2(xs.imag, xs.real)
        if (ri>1e-8).any():
            pylab.plot(Qz, phi, format, label=name + 'i')
    pylab.legend()

def compare(name, layers, Aguide):
    depth, rho, rhoM, thetaM = list(zip(*layers))

    NL = len(rho)-2
    NC = 1
    QS = 0.001
    DQ = 0.0001
<<<<<<< HEAD
    NQ = 300
    EPS = Aguide
    ROSUP = rho[-1] + rhoM[-1]
    ROSUM = rho[-1] - rhoM[-1]
    ROINP = rho[0]  +  rhoM[0]
    ROINM = rho[0]  -  rhoM[0]

    path = tempfile.gettempdir()
    gepore = joinpath(path, 'gepore')
    header = joinpath(path, 'inpt.d')
    layers = joinpath(path, 'tro.d')
    rm_real = joinpath(path, 'rrem.d')
    rm_imag = joinpath(path, 'rimm.d')
    rp_real = joinpath(path, 'rrep.d')
    rp_imag = joinpath(path, 'rimp.d')

    if not exists(gepore):
        gepore_source = joinpath(dirname(__file__), '..','..','refl1d','lib','gepore.f')
        status = os.system('gfortran -O2 -o %s %s'%(gepore,gepore_source))
        if status != 0:
            raise RuntimeError("Could not compile %r"%gepore_source)
        if not exists(gepore):
            raise RuntimeError("No gepore created in %r"%gepore)

    with open(layers, 'w') as fid:
        for T,BN,PN,THE in list(zip(depth,rho,rhoM,thetaM))[1:-1]:
            fid.write('%f %e %e %f %f\n'%(T,1e-6*BN,1e-6*PN,radians(THE),0.0))

    for IP in (0.0, 1.0):
        with open(header, 'w') as fid:
            fid.write('%d %d %f %f %d %f (%f,0.0) (%f,0.0) %e %e %e %e\n'
                      %(NL,NC,QS,DQ,NQ,radians(EPS),IP,1-IP,
                        1e-6*ROINP,1e-6*ROINM,1e-6*ROSUP,1e-6*ROSUM))
        with pushdir(path):
            status = os.system('./gepore >/dev/null')
            if status != 0:
                raise RuntimeError("Could not run gepore")
        rp = np.loadtxt(rp_real).T[1] + 1j*np.loadtxt(rp_imag).T[1]
        rm = np.loadtxt(rm_real).T[1] + 1j*np.loadtxt(rm_imag).T[1]
        if IP == 1.0:
            Rpp, Rpm = rp, rm
        else:
            Rmp, Rmm = rp, rm

    Qz = np.arange(NQ)*DQ+QS
    #Rplot(Qz, [Rpp, Rpm, Rmp, Rmm], '-'); import pylab; pylab.show(); return

    kz = Qz[::4]/2
    R = refl(kz, depth, rho, 0, rhoM, thetaM, 0, Aguide)

    Rplot(Qz, [Rmm, Rpm, Rmp, Rpp], '-'); Rplot(2*kz, R, '.'); import pylab; pylab.show(); return
    
    assert np.linalg.norm((R[0]-Rpp)/Rpp) < 1e-13, "fail ++ %s"%name
    assert np.linalg.norm((R[1]-Rpm)/Rpm) < 1e-13, "fail +- %s"%name
    assert np.linalg.norm((R[2]-Rmp)/Rmp) < 1e-13, "fail -+ %s"%name
    assert np.linalg.norm((R[3]-Rmm)/Rmm) < 1e-13, "fail -- %s"%name
    
def compare_new(name, layers, Aguide):
    depth, rho, rhoM, thetaM = list(zip(*layers))

    NL = len(rho)-2
    NC = 1
    QS = 0.001
    DQ = 0.0001
=======
>>>>>>> 961440e9
    NQ = 300
    EPS = Aguide
    ROSUP = rho[-1] + rhoM[-1]
    ROSUM = rho[-1] - rhoM[-1]
    ROINP = rho[0]  +  rhoM[0]
    ROINM = rho[0]  -  rhoM[0]

    path = tempfile.gettempdir()
    gepore = joinpath(path, 'gepore')
    header = joinpath(path, 'inpt.d')
    layers = joinpath(path, 'tro.d')
    rp_real = joinpath(path, 'rrem.d')
    rp_imag = joinpath(path, 'rimm.d')
    rm_real = joinpath(path, 'rrep.d')
    rm_imag = joinpath(path, 'rimp.d')

    if not exists(gepore):
        gepore_source = joinpath(dirname(__file__), '..','..','refl1d','lib','gepore.f')
        status = os.system('gfortran -O2 -o %s %s'%(gepore,gepore_source))
        if status != 0:
            raise RuntimeError("Could not compile %r"%gepore_source)
        if not exists(gepore):
            raise RuntimeError("No gepore created in %r"%gepore)

    with open(layers, 'w') as fid:
        for T,BN,PN,THE in list(zip(depth,rho,rhoM,thetaM))[1:-1]:
            fid.write('%f %e %e %f %f\n'%(T,1e-6*BN,1e-6*PN,radians(THE),0.0))

    for IP in (0.0, 1.0):
        with open(header, 'w') as fid:
            if IP == 1.0:
                # set the energy E0 for the I+ state
                fid.write('%d %d %f %f %d %f (%f,0.0) (%f,0.0) %e %e %e %e\n'
                          %(NL,NC,QS,DQ,NQ,radians(EPS),IP,1-IP,
                            1e-6*ROINP,1e-6*ROINP,1e-6*ROSUP,1e-6*ROSUP))
            else:
                # set the energy E0 for the I- state 
                fid.write('%d %d %f %f %d %f (%f,0.0) (%f,0.0) %e %e %e %e\n'
                          %(NL,NC,QS,DQ,NQ,radians(EPS),IP,1-IP,
                            1e-6*ROINM,1e-6*ROINM,1e-6*ROSUM,1e-6*ROSUM))
        with pushdir(path):
            status = os.system('./gepore >/dev/null')
            if status != 0:
                raise RuntimeError("Could not run gepore")
        rp = np.loadtxt(rp_real).T[1] + 1j*np.loadtxt(rp_imag).T[1]
        rm = np.loadtxt(rm_real).T[1] + 1j*np.loadtxt(rm_imag).T[1]
        if IP == 0.0:
            Rpp, Rpm = rp, rm
        else:
            Rmp, Rmm = rp, rm

    Qz = np.arange(NQ)*DQ+QS
    #Rplot(Qz, [Rpp, Rpm, Rmp, Rmm], '-'); import pylab; pylab.show(); return

    kz = Qz[::4]/2
    R = refl(kz, depth, rho, 0, rhoM, thetaM, 0, Aguide)

    Rplot(Qz, [Rpp, Rpm, Rmp, Rmm], '-'); Rplot(2*kz, R, '.'); import pylab; pylab.show(); return
    
    assert np.linalg.norm((R[0]-Rpp)/Rpp) < 1e-13, "fail ++ %s"%name
    assert np.linalg.norm((R[1]-Rpm)/Rpm) < 1e-13, "fail +- %s"%name
    assert np.linalg.norm((R[2]-Rmp)/Rmp) < 1e-13, "fail -+ %s"%name
    assert np.linalg.norm((R[3]-Rmm)/Rmm) < 1e-13, "fail -- %s"%name

def compare_phase(name, layers, Aguide):
    depth, rho, rhoM, thetaM = list(zip(*layers))
    NL = len(rho)-2
    NC = 1
    QS = 0.001
    DQ = 0.0001
    NQ = 300
    EPS = Aguide
    Qz = np.arange(NQ)*DQ+QS
    #Rplot(Qz, [Rpp, Rpm, Rmp, Rmm], '-'); import pylab; pylab.show(); return

    kz = Qz[::4]/2
    R = refl(kz, depth, rho, 0, rhoM, thetaM, 0, Aguide)

    rplot(2*kz, R, '-'); import pylab; pylab.show(); return

def simple():
    Aguide = 270
    layers = [
        # depth rho rhoM thetaM
        [ 0, 0.0, 0.0, 270],
        [200, 4.0, 1.0, 359.9],
        [200, 2.0, 1.0, 270],
        [ 0, 4.0, 0.0, 270],
    ]
    return "Si-Fe-Au-Air", layers, Aguide

def twist():
    Aguide = 270
    layers = [
        # depth rho rhoM thetaM
        [ 0, 2.1, 0.0, 270],
        [20, 8.0, 5.0, 270],
        [20, 8.0, 5.0, 220],
        [20, 8.0, 5.0, 180],
        [10, 4.5, 0.0, 270],
        [ 0, 0.0, 0.0, 270],
        ]
    return "twist", layers, Aguide

def magsub():
    Aguide = 270
    layers = [
        # depth rho rhoM thetaM
        [50, 8.0, 5.0, 270],
        [ 0, 2.1, 0.0, 270],
        [10, 4.5, 0.0, 270],
        [ 0, 0.0, 0.0, 270],
        ]
    return "magnetic substrate", layers, Aguide

def magsurf():
    Aguide = 270
    layers = [
        # depth rho rhoM thetaM
        [ 0, 0.0, 0.0, 270],
        [200, 4.0, 1.0, 0.01],
        [200, 2.0, 1.0, 270],
        [200, 4.0, 0.0, 270],
        ]
    return "magnetic surface", layers, Aguide
    
def Yaohua_example():
    Aguide = 270
    layers = [
        # depth rho rhoM thetaM
        [ 0, 0.0, B2SLD * 0.4 * 1e6, 270],
        [ 200, 4.0, B2SLD * 0.4 * 1e6 + 1.0, 0.0001],
        [ 200, 2.0, B2SLD * 0.4 * 1e6 + 1.0, 270],
        [ 0, 4.0, B2SLD * 0.4 * 1e6, 270 ],
        ]
    return "Yaohua example", layers, Aguide
    
def bad_Yaohua_example():
    Aguide = 270
    layers = [
        # depth rho rhoM thetaM
        [ 0, 0.0, 0.0, 270],
        [ 200, 4.0, 1.0, 0.0001],
        [ 200, 2.0, 1.0, 270],
        [ 0, 4.0, 0.0, 270 ],
        ]
    return "Yaohua example", layers, Aguide 

def demo():
    """run demo"""
    #compare(*simple())
    #compare(*twist())
    #compare(*magsub())
    #compare(*magsurf())
    compare(*Yaohua_example())

if __name__ == "__main__":
    demo()<|MERGE_RESOLUTION|>--- conflicted
+++ resolved
@@ -50,7 +50,6 @@
     NC = 1
     QS = 0.001
     DQ = 0.0001
-<<<<<<< HEAD
     NQ = 300
     EPS = Aguide
     ROSUP = rho[-1] + rhoM[-1]
@@ -107,79 +106,6 @@
     assert np.linalg.norm((R[1]-Rpm)/Rpm) < 1e-13, "fail +- %s"%name
     assert np.linalg.norm((R[2]-Rmp)/Rmp) < 1e-13, "fail -+ %s"%name
     assert np.linalg.norm((R[3]-Rmm)/Rmm) < 1e-13, "fail -- %s"%name
-    
-def compare_new(name, layers, Aguide):
-    depth, rho, rhoM, thetaM = list(zip(*layers))
-
-    NL = len(rho)-2
-    NC = 1
-    QS = 0.001
-    DQ = 0.0001
-=======
->>>>>>> 961440e9
-    NQ = 300
-    EPS = Aguide
-    ROSUP = rho[-1] + rhoM[-1]
-    ROSUM = rho[-1] - rhoM[-1]
-    ROINP = rho[0]  +  rhoM[0]
-    ROINM = rho[0]  -  rhoM[0]
-
-    path = tempfile.gettempdir()
-    gepore = joinpath(path, 'gepore')
-    header = joinpath(path, 'inpt.d')
-    layers = joinpath(path, 'tro.d')
-    rp_real = joinpath(path, 'rrem.d')
-    rp_imag = joinpath(path, 'rimm.d')
-    rm_real = joinpath(path, 'rrep.d')
-    rm_imag = joinpath(path, 'rimp.d')
-
-    if not exists(gepore):
-        gepore_source = joinpath(dirname(__file__), '..','..','refl1d','lib','gepore.f')
-        status = os.system('gfortran -O2 -o %s %s'%(gepore,gepore_source))
-        if status != 0:
-            raise RuntimeError("Could not compile %r"%gepore_source)
-        if not exists(gepore):
-            raise RuntimeError("No gepore created in %r"%gepore)
-
-    with open(layers, 'w') as fid:
-        for T,BN,PN,THE in list(zip(depth,rho,rhoM,thetaM))[1:-1]:
-            fid.write('%f %e %e %f %f\n'%(T,1e-6*BN,1e-6*PN,radians(THE),0.0))
-
-    for IP in (0.0, 1.0):
-        with open(header, 'w') as fid:
-            if IP == 1.0:
-                # set the energy E0 for the I+ state
-                fid.write('%d %d %f %f %d %f (%f,0.0) (%f,0.0) %e %e %e %e\n'
-                          %(NL,NC,QS,DQ,NQ,radians(EPS),IP,1-IP,
-                            1e-6*ROINP,1e-6*ROINP,1e-6*ROSUP,1e-6*ROSUP))
-            else:
-                # set the energy E0 for the I- state 
-                fid.write('%d %d %f %f %d %f (%f,0.0) (%f,0.0) %e %e %e %e\n'
-                          %(NL,NC,QS,DQ,NQ,radians(EPS),IP,1-IP,
-                            1e-6*ROINM,1e-6*ROINM,1e-6*ROSUM,1e-6*ROSUM))
-        with pushdir(path):
-            status = os.system('./gepore >/dev/null')
-            if status != 0:
-                raise RuntimeError("Could not run gepore")
-        rp = np.loadtxt(rp_real).T[1] + 1j*np.loadtxt(rp_imag).T[1]
-        rm = np.loadtxt(rm_real).T[1] + 1j*np.loadtxt(rm_imag).T[1]
-        if IP == 0.0:
-            Rpp, Rpm = rp, rm
-        else:
-            Rmp, Rmm = rp, rm
-
-    Qz = np.arange(NQ)*DQ+QS
-    #Rplot(Qz, [Rpp, Rpm, Rmp, Rmm], '-'); import pylab; pylab.show(); return
-
-    kz = Qz[::4]/2
-    R = refl(kz, depth, rho, 0, rhoM, thetaM, 0, Aguide)
-
-    Rplot(Qz, [Rpp, Rpm, Rmp, Rmm], '-'); Rplot(2*kz, R, '.'); import pylab; pylab.show(); return
-    
-    assert np.linalg.norm((R[0]-Rpp)/Rpp) < 1e-13, "fail ++ %s"%name
-    assert np.linalg.norm((R[1]-Rpm)/Rpm) < 1e-13, "fail +- %s"%name
-    assert np.linalg.norm((R[2]-Rmp)/Rmp) < 1e-13, "fail -+ %s"%name
-    assert np.linalg.norm((R[3]-Rmm)/Rmm) < 1e-13, "fail -- %s"%name
 
 def compare_phase(name, layers, Aguide):
     depth, rho, rhoM, thetaM = list(zip(*layers))
